--- conflicted
+++ resolved
@@ -2189,7 +2189,6 @@
         self._sftype = sftype
         self._sample = sample
         self._frac4complete = frac4complete
-<<<<<<< HEAD
         if year is None:
             if appath._default_dr() == '11':
                 year= 2
@@ -2199,20 +2198,12 @@
                 year= 5
             elif appath._default_dr() == '16':
                 year= 7
+				self._dr = '16'
             else: raise IOError('No default year available for APOGEE_REDUX %s, need to set it by hand' % appath._APOGEE_REDUX)
         # APO-1 is until year 3
         self.apo1year= 3
         self.apo2year= year
-=======
-        if year is None or year < 7:
-            self.apo1year = 3
-            self.apo2year = 5
-            self._dr = '14'
-        elif year == 7:
-            self.apo1year = 3
-            self.apo2year = 7
-            self._dr = '16'
->>>>>>> c7ed4385
+		self._dr= appath._default_dr()
         self._minnspec = minnspec
         #load an APOGEE 1 and 2 selection function
         if not locations is None:
