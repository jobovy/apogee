#######################f###########################################################
#
#   apogee.tools.read: read various APOGEE data files
#
#   contains:
#
#             - allStar: read the allStar.fits file
#             - apogeeDesign: read the apogeeDesign file
#             - apogeeField: read the apogeeField file
#             - apogeeObject: read an apogeeObject file
#             - apogeePlate: read the apogeePlate file
#             - apokasc: read the APOKASC catalog
#             - mainIndx: return the index of main targets in a data set
#             - obslog: read the observation log
#             - rcsample: read the red clump sample
#
##################################################################################
from functools import wraps
import os
import sys
import copy
import warnings
from operator import itemgetter
import numpy
import numpy.lib.recfunctions
from . import _apStarPixelLimits,_aspcapPixelLimits, elemIndx

try:
    import esutil
    _ESUTIL_LOADED= True
    _ESUTIL_VERSION= [int(v.split('rc')[0])
                      for v in esutil.__version__.split('.')]
except ImportError:
    _ESUTIL_LOADED= False
try:
    import fitsio
    fitsread= fitsio.read
    fitswrite=fitsio.write
    headerread=fitsio.read_header
except ImportError:
    import astropy.io.fits as pyfits
    fitsread= pyfits.getdata
    fitswrite=pyfits.writeto
    headerread=pyfits.getheader
import tqdm
from apogee.tools import path, paramIndx, download
from apogee.tools.path import change_dr # make this available here
_ERASESTR= "                                                                                "
def modelspecOnApStarWavegrid(func):
    """Decorator to put a model spectrum onto the apStar wavelength grid"""
    @wraps(func)
    def output_wrapper(*args,**kwargs):
        out= func(*args,**kwargs)
        if kwargs.get('apStarWavegrid',True) \
                or (kwargs.get('ext',-1) == 234 \
                        and kwargs.get('apStarWavegrid',True)):
            if len(out.shape) == 2:
                newOut= numpy.zeros((8575,out.shape[0]),dtype=out.dtype)\
                    +numpy.nan
                out= out.T
            else:
                newOut= numpy.zeros(8575,dtype=out.dtype)+numpy.nan
            apStarBlu_lo,apStarBlu_hi,apStarGre_lo,apStarGre_hi,apStarRed_lo,apStarRed_hi = _apStarPixelLimits(dr=None)
            aspcapBlu_start,aspcapGre_start,aspcapRed_start,aspcapTotal = _aspcapPixelLimits(dr=None)
            newOut[apStarBlu_lo:apStarBlu_hi]= out[:aspcapGre_start]
            newOut[apStarGre_lo:apStarGre_hi]= out[aspcapGre_start:aspcapRed_start]
            newOut[apStarRed_lo:apStarRed_hi]= out[aspcapRed_start:]
            if len(out.shape) == 2:
                out= newOut.T
            else:
                out= newOut
        return out
    return output_wrapper

def specOnAspcapWavegrid(func):
    """Decorator to put an APOGEE spectrum onto the ASPCAP wavelength grid"""
    @wraps(func)
    def output_wrapper(*args,**kwargs):
        out= func(*args,**kwargs)
        if kwargs.get('header',True):
            out, hdr= out
        if kwargs.get('aspcapWavegrid',False):
            apStarBlu_lo,apStarBlu_hi,apStarGre_lo,apStarGre_hi,apStarRed_lo,apStarRed_hi = _apStarPixelLimits(dr=None)
            aspcapBlu_start,aspcapGre_start,aspcapRed_start,aspcapTotal = _aspcapPixelLimits(dr=None)
            if len(out.shape) == 2:
                newOut= numpy.zeros((aspcapTotal,out.shape[0]),dtype=out.dtype)
                if issubclass(out.dtype.type,numpy.float): newOut+= numpy.nan
                out= out.T
            else:
                newOut= numpy.zeros(aspcapTotal,dtype=out.dtype)
                if issubclass(out.dtype.type,numpy.float): newOut+= numpy.nan
            newOut[:aspcapGre_start]= out[apStarBlu_lo:apStarBlu_hi]
            newOut[aspcapGre_start:aspcapRed_start]= out[apStarGre_lo:apStarGre_hi]
            newOut[aspcapRed_start:]= out[apStarRed_lo:apStarRed_hi]
            if len(out.shape) == 2:
                out= newOut.T
            else:
                out= newOut
        if kwargs.get('header',True):
            return (out,hdr)
        else:
            return out
    return output_wrapper

def allStar(rmcommissioning=True,
            main=False,
            exclude_star_bad=False,
            exclude_star_warn=False,
            ak=True,
            akvers='targ',
            survey='all',
            rmnovisits=False,
            use_astroNN=False,
            use_astroNN_abundances=False,
            use_astroNN_distances=False,          
            use_astroNN_ages=False,          
            adddist=False,
            distredux=None,
            rmdups=False,
            raw=False,
            mjd=58104,
            xmatch=None,**kwargs):
    """
    NAME:
       allStar
    PURPOSE:
       read the allStar file
    INPUT:
       rmcommissioning= (default: True) if True, only use data obtained after commissioning
       main= (default: False) if True, only select stars in the main survey
       exclude_star_bad= (False) if True, remove stars with the STAR_BAD flag set in ASPCAPFLAG
       exclude_star_warn= (False) if True, remove stars with the STAR_WARN flag set in ASPCAPFLAG
       ak= (default: True) only use objects for which dereddened mags exist
       akvers= 'targ' (default) or 'wise': use target AK (AK_TARG) or AK derived from all-sky WISE (AK_WISE)
       survey= ('all') When reading an APOGEE-2 allStar file, select stars from both APOGEE-1 and -2 ('all'), just APOGEE-1 ('apogee1'), or just APOGEE-2 ('apogee-2') [Note: both 'apogee1' and 'apogee2' exclude stars from the APO-1m]
       rmnovisits= (False) if True, remove stars with no good visits (to go into the combined spectrum); shouldn't be necessary
       use_astroNN= (False) if True, swap in astroNN (Leung & Bovy 2019a) parameters (get placed in, e.g., TEFF and TEFF_ERR), astroNN distances (Leung & Bovy 2019b), and astroNN ages (Mackereth, Bovy, Leung, et al. (2019)
       use_astroNN_abundances= (False) only swap in astroNN parameters and abundances, not distances and ages
       use_astroNN_distances= (False) only swap in astroNN distances, not  parameters and abundances and ages
       use_astroNN_ages= (False) only swap in astroNN ages, not  parameters and abundances and distances
       adddist= (default: False) add distances (DR10/11 Hayden distances, DR12 combined distances)
       distredux= (default: DR default) reduction on which the distances are based
       rmdups= (False) if True, remove duplicates (very slow)
       raw= (False) if True, just return the raw file, read w/ fitsio
       mjd= (58104) MJD of version for monthly internal pipeline runs
       xmatch= (None) uses gaia_tools.xmatch.cds to x-match to an external catalog (eg., Gaia DR2 for xmatch='vizier:I/345/gaia2') and caches the result for re-use; requires jobovy/gaia_tools
        +gaia_tools.xmatch.cds keywords
    OUTPUT:
       allStar data[,xmatched table]
    HISTORY:
       2013-09-06 - Written - Bovy (IAS)
       2018-01-22 - Edited for new monthly pipeline runs - Bovy (UofT)
<<<<<<< HEAD
       2018-05-09 - Add xmatch - Bovy (UofT)
       2018-10-20 - Add use_astroNN option - Bovy (UofT)
=======
       2018-05-09 - Add xmatch - Bovy (UofT) 
       2018-10-20 - Add use_astroNN option - Bovy (UofT) 
       2018-02-15 - Add astroNN distances and corresponding options - Bovy (UofT) 
       2018-02-16 - Add astroNN ages and corresponding options - Bovy (UofT) 
>>>>>>> 0fd285b4
    """
    filePath= path.allStarPath(mjd=mjd)
    if not os.path.exists(filePath):
        download.allStar(mjd=mjd)
    #read allStar file
    data= fitsread(path.allStarPath(mjd=mjd))
    #Add astroNN? astroNN file matched line-by-line to allStar, so match here
    # [ages file not matched line-by-line]
    if use_astroNN or kwargs.get('astroNN',False) or use_astroNN_abundances:
        _warn_astroNN_abundances()
        astroNNdata= astroNN()
        data= _swap_in_astroNN(data,astroNNdata)
    if use_astroNN or kwargs.get('astroNN',False) or use_astroNN_distances:
        _warn_astroNN_distances()
        astroNNdata= astroNNDistances()
        data= _add_astroNN_distances(data,astroNNdata)
    if use_astroNN or kwargs.get('astroNN',False) or use_astroNN_ages:
        _warn_astroNN_ages()
        astroNNdata= astroNNAges()
        data= _add_astroNN_ages(data,astroNNdata)
    if raw: return data
    #Remove duplicates, cache
    if rmdups:
        dupsFilename= path.allStarPath(mjd=mjd).replace('.fits','-nodups.fits')
        if os.path.exists(dupsFilename):
            data= fitsread(dupsFilename)
        else:
            sys.stdout.write('\r'+"Removing duplicates (might take a while) and caching the duplicate-free file ...\r")
            sys.stdout.flush()
            data= remove_duplicates(data)
            #Cache this file for subsequent use of rmdups
            fitswrite(dupsFilename,data,clobber=True)
            sys.stdout.write('\r'+_ERASESTR+'\r')
            sys.stdout.flush()
    if not xmatch is None:
        from gaia_tools.load import _xmatch_cds
        if rmdups:
            matchFilePath= dupsFilename
        else:
            matchFilePath= filePath
        if use_astroNN_ages:
            matchFilePath= matchFilePath.replace('rc-','rc-astroNN-ages-')
        ma,mai= _xmatch_cds(data,xmatch,filePath,**kwargs)
        data= data[mai]
    #Some cuts
    if rmcommissioning:
        try:
            indx= numpy.array(['apogee.n.c'.encode('utf-8') in s for s in data['APSTAR_ID']])
            indx+= numpy.array(['apogee.s.c'.encode('utf-8') in s for s in data['APSTAR_ID']])
        except TypeError:
            indx= numpy.array(['apogee.n.c' in s for s in data['APSTAR_ID']])
            indx+= numpy.array(['apogee.s.c' in s for s in data['APSTAR_ID']])
        data= data[True^indx]
        if not xmatch is None: ma= ma[True^indx]
    if rmnovisits:
        indx= numpy.array([s.strip() != '' for s in data['VISITS']])
        data= data[indx]
        if not xmatch is None: ma= ma[indx]
    if not survey.lower() == 'all' and 'SURVEY' in data.dtype.names:
        if survey.lower() == 'apogee1':
            indx= (data['SURVEY'] == b'apogee        ') \
                + (data['SURVEY'] == b'apogee-marvels')
        elif survey.lower() == 'apogee2':
            indx= (data['SURVEY'] == b'apogee2       ') \
                   + (data['SURVEY'] == b'apogee2-manga ') \
                   + (data['SURVEY'] == b'manga-apogee2 ')
        data= data[indx]
        if not xmatch is None: ma= ma[indx]
    if main:
        indx= mainIndx(data)
        data= data[indx]
        if not xmatch is None: ma= ma[indx]
    if akvers.lower() == 'targ':
        aktag= 'AK_TARG'
    elif akvers.lower() == 'wise':
        aktag= 'AK_WISE'
    if ak:
        if not xmatch is None: ma= ma[True^numpy.isnan(data[aktag])]
        data= data[True^numpy.isnan(data[aktag])]
        if not xmatch is None: ma= ma[(data[aktag] > -50.)]
        data= data[(data[aktag] > -50.)]
    if exclude_star_bad:
        if not xmatch is None: ma= ma[(data['ASPCAPFLAG'] & 2**23) == 0]
        data= data[(data['ASPCAPFLAG'] & 2**23) == 0]
    if exclude_star_warn:
        if not xmatch is None: ma= ma[(data['ASPCAPFLAG'] & 2**7) == 0]
        data= data[(data['ASPCAPFLAG'] & 2**7) == 0]
    #Add dereddened J, H, and Ks
    aj= data[aktag]*2.5
    ah= data[aktag]*1.55
    if _ESUTIL_LOADED:
        data= esutil.numpy_util.add_fields(data,[('J0', float),
                                                 ('H0', float),
                                                 ('K0', float)])
        data['J0']= data['J']-aj
        data['H0']= data['H']-ah
        data['K0']= data['K']-data[aktag]
        data['J0'][(data[aktag] <= -50.)]= -9999.9999
        data['H0'][(data[aktag] <= -50.)]= -9999.9999
        data['K0'][(data[aktag] <= -50.)]= -9999.9999
    else:
        warnings.warn("Extinction-corrected J,H,K not added because esutil is not installed",RuntimeWarning)
    #Add distances
    if adddist and _ESUTIL_LOADED:
        dist= fitsread(path.distPath(),1)
        h=esutil.htm.HTM()
        m1,m2,d12 = h.match(dist['RA'],dist['DEC'],
                             data['RA'],data['DEC'],
                             2./3600.,maxmatch=1)
        data= data[m2]
        if not xmatch is None: ma= ma[m2]
        dist= dist[m1]
        distredux= path._redux_dr()
        if distredux.lower() == 'v302' or distredux.lower() == path._DR10REDUX:
            data= esutil.numpy_util.add_fields(data,[('DM05', float),
                                                     ('DM16', float),
                                                     ('DM50', float),
                                                     ('DM84', float),
                                                     ('DM95', float),
                                                     ('DMPEAK', float),
                                                     ('DMAVG', float),
                                                     ('SIG_DM', float),
                                                     ('DIST_SOL', float),
                                                     ('SIG_DISTSOL', float)])
            data['DM05']= dist['DM05']
            data['DM16']= dist['DM16']
            data['DM50']= dist['DM50']
            data['DM84']= dist['DM84']
            data['DM95']= dist['DM95']
            data['DMPEAK']= dist['DMPEAK']
            data['DMAVG']= dist['DMAVG']
            data['SIG_DM']= dist['SIG_DM']
            data['DIST_SOL']= dist['DIST_SOL']/1000.
            data['SIG_DISTSOL']= dist['SIG_DISTSOL']/1000.
        elif distredux.lower() == path._DR11REDUX:
            data= esutil.numpy_util.add_fields(data,[('DISO', float),
                                                     ('DMASS', float),
                                                     ('DISO_GAL', float),
                                                     ('DMASS_GAL', float)])
            data['DISO']= dist['DISO'][:,1]
            data['DMASS']= dist['DMASS'][:,1]
            data['DISO_GAL']= dist['DISO_GAL'][:,1]
            data['DMASS_GAL']= dist['DMASS_GAL'][:,1]
        elif distredux.lower() == path._DR12REDUX:
            data= esutil.numpy_util.add_fields(data,[('HIP_PLX', float),
                                                     ('HIP_E_PLX', float),
                                                     ('RC_DIST', float),
                                                     ('APOKASC_DIST_DIRECT', float),
                                                     ('BPG_DIST1_MEAN', float),
                                                     ('HAYDEN_DIST_PEAK', float),
                                                     ('SCHULTHEIS_DIST', float)])
            data['HIP_PLX']= dist['HIP_PLX']
            data['HIP_E_PLX']= dist['HIP_E_PLX']
            data['RC_DIST']= dist['RC_dist_pc']
            data['APOKASC_DIST_DIRECT']= dist['APOKASC_dist_direct_pc']/1000.
            data['BPG_DIST1_MEAN']= dist['BPG_dist1_mean']
            data['HAYDEN_DIST_PEAK']= 10.**(dist['HAYDEN_distmod_PEAK']/5.-2.)
            data['SCHULTHEIS_DIST']= dist['SCHULTHEIS_dist']
    elif adddist:
        warnings.warn("Distances not added because matching requires the uninstalled esutil module",RuntimeWarning)
    if _ESUTIL_LOADED and (path._APOGEE_REDUX.lower() == 'current' \
                               or 'l3' in path._APOGEE_REDUX.lower() \
                               or int(path._APOGEE_REDUX[1:]) > 600):
        data= esutil.numpy_util.add_fields(data,[('METALS', float),
                                                 ('ALPHAFE', float)])
        data['METALS']= data['PARAM'][:,paramIndx('metals')]
        data['ALPHAFE']= data['PARAM'][:,paramIndx('alpha')]
    if not xmatch is None:
        return (data,ma)
    else:
        return data

def allVisit(rmcommissioning=True,
             main=False,
             ak=True,
             akvers='targ',
             plateInt=False,
             plateS4=False,
             mjd=58104,
             raw=False):
    """
    NAME:
       allVisit
    PURPOSE:
       read the allVisit file
    INPUT:
       rmcommissioning= (default: True) if True, only use data obtained after commissioning
       main= (default: False) if True, only select stars in the main survey
       ak= (default: True) only use objects for which dereddened mags exist
       akvers= 'targ' (default) or 'wise': use target AK (AK_TARG) or AK derived from all-sky WISE (AK_WISE)
       plateInt= (False) if True, cast plate as an integer and give special plates -1
       plateS4= (False) if True, cast plate as four character string
       mjd= (58104) MJD of version for monthly internal pipeline runs
       raw= (False) if True, just return the raw file, read w/ fitsio
    OUTPUT:
       allVisit data
    HISTORY:
       2013-11-07 - Written - Bovy (IAS)
       2018-02-28 - Edited for new monthly pipeline runs - Bovy (UofT)
    """
    filePath= path.allVisitPath(mjd=mjd)
    if not os.path.exists(filePath):
        download.allVisit(mjd=mjd)
    #read allVisit file
    data= fitsread(path.allVisitPath(mjd=mjd))
    if raw: return data
    #Some cuts
    if rmcommissioning:
        try:
            indx= numpy.array(['apogee.n.c'.encode('utf-8') in s for s in data['VISIT_ID']])
            indx+= numpy.array(['apogee.s.c'.encode('utf-8') in s for s in data['VISIT_ID']])
        except TypeError:
            indx= numpy.array(['apogee.n.c' in s for s in data['VISIT_ID']])
            indx+= numpy.array(['apogee.s.c' in s for s in data['VISIT_ID']])
        data= data[True^indx]
    if main:
        indx= mainIndx(data)
        data= data[indx]
    if akvers.lower() == 'targ':
        aktag= 'AK_TARG'
    elif akvers.lower() == 'wise':
        aktag= 'AK_WISE'
    if ak:
        data= data[True^numpy.isnan(data[aktag])]
        data= data[(data[aktag] > -50.)]
    if plateInt or plateS4:
        #If plate is a string, cast it as an integer
        if isinstance(data['PLATE'][0],bytes):
            #First cast the special plates as -1
            plateDtype= data['PLATE'].dtype
            data['PLATE'][data['PLATE'] == 'calibration'.ljust(int(str(plateDtype)[2:]))]= '-1'
            data['PLATE'][data['PLATE'] == 'hip'.ljust(int(str(plateDtype)[2:]))]= '-1'
            data['PLATE'][data['PLATE'] == 'misc'.ljust(int(str(plateDtype)[2:]))]= '-1'
            data['PLATE'][data['PLATE'] == 'moving_groups'.ljust(int(str(plateDtype)[2:]))]= -1
            data['PLATE'][data['PLATE'] == 'rrlyr'.ljust(int(str(plateDtype)[2:]))]= '-1'
            #Now change the dtype to make plate an int
            dt= data.dtype
            dt= dt.descr
            plateDtypeIndx= dt.index(('PLATE', '|S13'))
            if plateInt:
                dt[plateDtypeIndx]= (dt[plateDtypeIndx][0],'int')
            elif plateS4:
                dt[plateDtypeIndx]= (dt[plateDtypeIndx][0],'|S4')
            dt= numpy.dtype(dt)
            data= data.astype(dt)
    #Add dereddened J, H, and Ks
    aj= data[aktag]*2.5
    ah= data[aktag]*1.55
    if _ESUTIL_LOADED:
        data= esutil.numpy_util.add_fields(data,[('J0', float),
                                                 ('H0', float),
                                                 ('K0', float)])
        data['J0']= data['J']-aj
        data['H0']= data['H']-ah
        data['K0']= data['K']-data[aktag]
        data['J0'][(data[aktag] <= -50.)]= -9999.9999
        data['H0'][(data[aktag] <= -50.)]= -9999.9999
        data['K0'][(data[aktag] <= -50.)]= -9999.9999
    else:
        warnings.warn("Extinction-corrected J,H,K not added because esutil is not installed",RuntimeWarning)
    return data

def apokasc(rmcommissioning=True,
            main=False):
    """
    NAME:
       apokasc
    PURPOSE:
       read the APOKASC data
    INPUT:
       rmcommissioning= (default: True) if True, only use data obtained after commissioning
       main= (default: False) if True, only select stars in the main survey
    OUTPUT:
       APOKASC data
    HISTORY:
       2013-10-01 - Written - Bovy (IAS)
    """
    if not _ESUTIL_LOADED:
        raise ImportError("apogee.tools.read.apokasc function requires the esutil module for catalog matching")
    #read allStar file
    data= allStar(rmcommissioning=rmcommissioning,main=main,adddist=False,
                  rmdups=False)
    #read the APOKASC file
    kascdata= fitsread(path.apokascPath())
    #Match these two
    h=esutil.htm.HTM()
    m1,m2,d12 = h.match(kascdata['RA'],kascdata['DEC'],
                        data['RA'],data['DEC'],
                        2./3600.,maxmatch=1)
    data= data[m2]
    kascdata= kascdata[m1]
    kascdata= esutil.numpy_util.add_fields(kascdata,[('J0', float),
                                                     ('H0', float),
                                                     ('K0', float),
                                                     ('APOGEE_TARGET1','>i4'),
                                                     ('APOGEE_TARGET2','>i4'),
                                                     ('APOGEE_ID', 'S18'),
                                                     ('LOGG', float),
                                                     ('TEFF', float),
                                                     ('METALS', float),
                                                     ('ALPHAFE', float),
                                                     ('FNFE', float),
                                                     ('FCFE', float)])
    kascdata['J0']= data['J0']
    kascdata['H0']= data['H0']
    kascdata['K0']= data['K0']
    kascdata['APOGEE_ID']= data['APOGEE_ID']
    kascdata['APOGEE_TARGET1']= data['APOGEE_TARGET1']
    kascdata['APOGEE_TARGET2']= data['APOGEE_TARGET2']
    kascdata['LOGG']= data['LOGG']
    kascdata['TEFF']= data['TEFF']
    kascdata['METALS']= data['METALS']
    kascdata['ALPHAFE']= data['ALPHAFE']
    kascdata['FNFE']= data['FPARAM'][:,5]
    kascdata['FCFE']= data['FPARAM'][:,4]
    return kascdata

def rcsample(main=False,dr=None,xmatch=None,
             use_astroNN=False,use_astroNN_abundances=False,
             use_astroNN_distances=False,use_astroNN_ages=False,
             **kwargs):
    """
    NAME:
       rcsample
    PURPOSE:
       read the rcsample file
    INPUT:
       main= (default: False) if True, only select stars in the main survey
       dr= data reduction to load the catalog for (automatically set based on APOGEE_REDUX if not given explicitly)
       xmatch= (None) uses gaia_tools.xmatch.cds to x-match to an external catalog (eg., Gaia DR2 for xmatch='vizier:I/345/gaia2') and caches the result for re-use; requires jobovy/gaia_tools
<<<<<<< HEAD
       use_astroNN= (False) if True, swap in astroNN (Leung & Bovy 2018) parameters (get placed in, e.g., TEFF and TEFF_ERR)
        +gaia_tools.xmatch.cds keywords
=======
       use_astroNN= (False) if True, swap in astroNN (Leung & Bovy 2019a) parameters (get placed in, e.g., TEFF and TEFF_ERR), astroNN distances (Leung & Bovy 2019b), and astroNN ages (Mackereth, Bovy, Leung, et al. (2019)
       use_astroNN_abundances= (False) only swap in astroNN parameters and abundances, not distances and ages
       use_astroNN_distances= (False) only swap in astroNN distances, not  parameters and abundances and ages
       use_astroNN_ages= (False) only swap in astroNN ages, not  parameters and abundances and distances
        +gaia_tools.xmatch.cds keywords 
>>>>>>> 0fd285b4
    OUTPUT:
       rcsample data[,xmatched table]
    HISTORY:
       2013-10-08 - Written - Bovy (IAS)
<<<<<<< HEAD
       2018-05-09 - Add xmatch - Bovy (UofT)
       2018-10-20 - Added use_astroNN - Bovy (UofT)
=======
       2018-05-09 - Add xmatch - Bovy (UofT) 
       2018-10-20 - Added use_astroNN - Bovy (UofT) 
       2018-02-15 - Add astroNN distances and corresponding options - Bovy (UofT) 
       2018-02-16 - Add astroNN ages and corresponding options - Bovy (UofT) 
>>>>>>> 0fd285b4
    """
    filePath= path.rcsamplePath(dr=dr)
    if not os.path.exists(filePath):
        download.rcsample(dr=dr)
    #read rcsample file
    data= fitsread(path.rcsamplePath(dr=dr))
    # Swap in astroNN results?
    if use_astroNN or kwargs.get('astroNN',False) or use_astroNN_abundances:
        _warn_astroNN_abundances()
        astroNNdata= astroNN()
        # Match on (ra,dec)
        m1,m2,_= _xmatch(data,astroNNdata,maxdist=2.,
            colRA1='RA',colDec1='DEC',colRA2='RA',colDec2='DEC')
        data= data[m1]
        astroNNdata= astroNNdata[m2]
        data= _swap_in_astroNN(data,astroNNdata)
    if use_astroNN or kwargs.get('astroNN',False) or use_astroNN_distances:
        _warn_astroNN_distances()
        astroNNdata= astroNNDistances()
        # Match on (ra,dec)
        m1,m2,_= _xmatch(data,astroNNdata,maxdist=2.,
            colRA1='RA',colDec1='DEC',colRA2='ra_apogee',colDec2='dec_apogee')
        data= data[m1]
        astroNNdata= astroNNdata[m2]
        data= _add_astroNN_distances(data,astroNNdata)
    if use_astroNN or kwargs.get('astroNN',False) or use_astroNN_ages:
        _warn_astroNN_ages()
        astroNNdata= astroNNAges()
        data= _add_astroNN_ages(data,astroNNdata)       
    if not xmatch is None:
        from gaia_tools.load import _xmatch_cds
        if use_astroNN or kwargs.get('astroNN',False):
            matchFilePath= filePath.replace('rc-','rc-astroNN-')
        elif use_astroNN_abundances:
            matchFilePath= filePath.replace('rc-','rc-astroNN-abundances-')
        elif use_astroNN_distances:
            matchFilePath= filePath.replace('rc-','rc-astroNN-distances-')
        elif use_astroNN_ages:
            matchFilePath= filePath.replace('rc-','rc-astroNN-ages-')
        else:
            matchFilePath= filePath
        ma,mai= _xmatch_cds(data,xmatch,matchFilePath,**kwargs)
        data= data[mai]
    #Some cuts
    if main:
        indx= mainIndx(data)
        data= data[indx]
        if not xmatch is None: ma= ma[indx]
    if not xmatch is None:
        return (data,ma)
    else:
        return data

def astroNN(dr=None):
    """
    NAME:
       astroNN
    PURPOSE:
       read the astroNN file
    INPUT:
       dr= data reduction to load the catalog for (automatically set based on APOGEE_REDUX if not given explicitly)
    OUTPUT:
       astroNN data
    HISTORY:
       2018-10-20 - Written - Bovy (UofT)
    """
    filePath= path.astroNNPath(dr=dr)
    if not os.path.exists(filePath):
        download.astroNN(dr=dr)
    #read astroNN file
    return fitsread(path.astroNNPath(dr=dr))
<<<<<<< HEAD

=======
        
def astroNNDistances(dr=None):
    """
    NAME:
       astroNNDistances
    PURPOSE:
       read the astroNN distances file
    INPUT:
       dr= data reduction to load the catalog for (automatically set based on APOGEE_REDUX if not given explicitly)
    OUTPUT:
       astroNN distances data
    HISTORY:
       2018-02-15 - Written - Bovy (UofT)
    """
    if not os.path.exists(path.astroNNDistancesPath(dr=dr)):
        download.astroNNDistances(dr=dr)
    #read astroNN file
    return fitsread(path.astroNNDistancesPath(dr=dr))
        
def astroNNAges(dr=None):
    """
    NAME:
       astroNNAges
    PURPOSE:
       read the astroNN ages file
    INPUT:
       dr= data reduction to load the catalog for (automatically set based on APOGEE_REDUX if not given explicitly)
    OUTPUT:
       astroNN ages data
    HISTORY:
       2018-02-16 - Written - Bovy (UofT)
    """
    if not os.path.exists(path.astroNNAgesPath(dr=dr)):
        download.astroNNAges(dr=dr)
    #read astroNN file
    return fitsread(path.astroNNAgesPath(dr=dr))
        
>>>>>>> 0fd285b4
def obslog(year=None):
    """
    NAME:
       obslog
    PURPOSE:
       read the observation summary up to a certain year
    INPUT:
       year= read up to this year (None)
    OUTPUT:
       observation log
    HISTORY:
       2013-11-04 - Written - Bovy (IAS)
    """
    obslogfilename= path.obslogPath(year=year)
    if not os.path.exists(obslogfilename):
        download.obslog(year=year)
    if year is None:
        if path._APOGEE_REDUX == 'v402': year= 2
        elif path._APOGEE_REDUX == 'v603' \
                or path._APOGEE_REDUX == 'l30e.2': year= 3
        elif path._APOGEE_REDUX == 'l31c.2': year= 5
        else: raise IOError('No default year available for APOGEE_REDUX %s, need to set it by hand' % path._APOGEE_REDUX)
    if year > 3:
        genfromtxtKwargs= {'delimiter':', ',
                           'dtype':[('Plate','int'),
                                    ('LocID','int'),
                                    ('ra','float'),
                                    ('dec','float'),
                                    ('A_ver','S14'),
                                    ('NObs_Ver_Done','int'),
                                    ('NObs_Ver_Plan','int'),
                                    ('Total_SN','float'),
                                    ('ObsHistory','S50')],
                           'skip_footer':0}
    else:
        genfromtxtKwargs= {'delimiter':'|',
                           'dtype':[('Fieldname','S14'),
                                    ('LocID','int'),
                                    ('ra','float'),
                                    ('dec','float'),
                                    ('Plate','int'),
                                    ('A_ver','S14'),
                                    ('DrilledHA','float'),
                                    ('HDB','int'),
                                    ('NObs_Plan','int'),
                                    ('NObs_Done','int'),
                                    ('NObs_Ver_Plan','int'),
                                    ('NObs_Ver_Done','int'),
                                    ('Total_SN','float'),
                                    ('Red_SN','float'),
                                    ('ManPriority','int'),
                                    ('Priority','float'),
                                    ('Time','float'),
                                    ('Shared','int'),
                                    ('Stars','int'),
                                    ('At_APO','int'),
                                    ('Reduction','int'),
                                    ('ObsHistory','S50'),
                                    ('UNKNOWN','S50'),
                                    ('UNKNOWN1','int'),
                                    ('UNKNOWN2','int'),
                                    ('ReductionHistory','S50')],
                           'skip_footer':1}
    if int(numpy.__version__.split('.')[0]) < 1 \
            or int(numpy.__version__.split('.')[1]) < 10:
        genfromtxtKwargs['skiprows']= 1+(year<4)
    else:
        genfromtxtKwargs['skip_header']= 1+(year<4)
    obslogtxt= numpy.genfromtxt(obslogfilename,**genfromtxtKwargs)
    return obslogtxt

def apogeePlate(dr=None):
    """
    NAME:
       apogeePlate
    PURPOSE:
       read the apogeePlate file
    INPUT:
       dr= return the file corresponding to this data release
    OUTPUT:
       apogeePlate file
    HISTORY:
       2013-11-04 - Written - Bovy (IAS)
    """
    filePath= path.apogeePlatePath(dr=dr)
    if not os.path.exists(filePath):
        download.apogeePlate(dr=dr)
    return fitsread(filePath)

def apogeeDesign(dr=None,ap1ize=False):
    """
    NAME:
       apogeeDesign
    PURPOSE:
       read the apogeeDesign file
    INPUT:
       dr= return the file corresponding to this data release
       ap1ize= (False) if True and DR >= 14: adjust tags to match APOGEE-1 more
    OUTPUT:
       apogeeDesign file
    HISTORY:
       2013-11-04 - Written - Bovy (IAS)
    """
    filePath= path.apogeeDesignPath(dr=dr)
    if not os.path.exists(filePath):
        download.apogeeDesign(dr=dr)
    out= fitsread(filePath)
    if ap1ize and 'COHORT_SHORT_VERSION' in out.dtype.fields:
        names= list(out.dtype.names)
        names[names.index('COHORT_SHORT_VERSION')]= 'SHORT_COHORT_VERSION'
        names[names.index('COHORT_MEDIUM_VERSION')]= 'MEDIUM_COHORT_VERSION'
        names[names.index('COHORT_LONG_VERSION')]= 'LONG_COHORT_VERSION'
        out.dtype.names= names
        out= esutil.numpy_util.add_fields(out,[('SHORT_COHORT_MIN_H', float),
                                               ('SHORT_COHORT_MAX_H', float),
                                               ('MEDIUM_COHORT_MIN_H', float),
                                               ('MEDIUM_COHORT_MAX_H', float),
                                               ('LONG_COHORT_MIN_H', float),
                                               ('LONG_COHORT_MAX_H', float)])
        out['SHORT_COHORT_MIN_H']= out['COHORT_MIN_H'][:,0]
        out['SHORT_COHORT_MAX_H']= out['COHORT_MAX_H'][:,0]
        out['MEDIUM_COHORT_MIN_H']= out['COHORT_MIN_H'][:,1]
        out['MEDIUM_COHORT_MAX_H']= out['COHORT_MAX_H'][:,1]
        out['LONG_COHORT_MIN_H']= out['COHORT_MIN_H'][:,2]
        out['LONG_COHORT_MAX_H']= out['COHORT_MAX_H'][:,2]
    return out

def apogeeField(dr=None):
    """
    NAME:
       apogeeField
    PURPOSE:
       read the apogeeField file
    INPUT:
       dr= return the file corresponding to this data release
    OUTPUT:
       apogeeField file
    HISTORY:
       2013-11-04 - Written - Bovy (IAS)
    """
    filePath= path.apogeeFieldPath(dr=dr)
    if not os.path.exists(filePath):
        download.apogeeField(dr=dr)
    return fitsread(filePath)

def apogeeObject(field_name,dr=None,
                 ak=True,
                 akvers='targ'):
    """
    NAME:
       apogeePlate
    PURPOSE:
       read the apogeePlate file
    INPUT:
       field_name - name of the field
       dr= return the file corresponding to this data release
       ak= (default: True) only use objects for which dereddened mags exist
       akvers= 'targ' (default) or 'wise': use target AK (AK_TARG) or AK derived from all-sky WISE (AK_WISE)
    OUTPUT:
       apogeeObject file
    HISTORY:
       2013-11-04 - Written - Bovy (IAS)
    """
    filePath= path.apogeeObjectPath(field_name,dr=dr)
    if not os.path.exists(filePath):
        download.apogeeObject(field_name,dr=dr)
    data= fitsread(filePath)
    if akvers.lower() == 'targ':
        aktag= 'AK_TARG'
    elif akvers.lower() == 'wise':
        aktag= 'AK_WISE'
    if ak:
        data= data[True^numpy.isnan(data[aktag])]
        data= data[(data[aktag] > -50.)]
    #Add dereddened J, H, and Ks
    aj= data[aktag]*2.5
    ah= data[aktag]*1.55
    if _ESUTIL_LOADED:
        data= esutil.numpy_util.add_fields(data,[('J0', float),
                                                 ('H0', float),
                                                 ('K0', float)])
        data['J0']= data['J']-aj
        data['H0']= data['H']-ah
        data['K0']= data['K']-data[aktag]
        data['J0'][(data[aktag] <= -50.)]= -9999.9999
        data['H0'][(data[aktag] <= -50.)]= -9999.9999
        data['K0'][(data[aktag] <= -50.)]= -9999.9999
    else:
        warnings.warn("Extinction-corrected J,H,K not added because esutil is not installed",RuntimeWarning)
    return data

@specOnAspcapWavegrid
def aspcapStar(loc_id,apogee_id,telescope='apo25m',ext=1,dr=None,header=True,
               aspcapWavegrid=False):
    """
    NAME:
       aspcapStar
    PURPOSE:
       Read an aspcapStar file for a given star
    INPUT:
       loc_id - location ID (field for 1m targets or after DR14)
       apogee_id - APOGEE ID of the star
       telescope= telescope used ('apo25m' [default], 'apo1m', 'lco25m')
       ext= (1) extension to load
       header= (True) if True, also return the header
       dr= return the path corresponding to this data release (general default)
       aspcapWavegrid= (False) if True, output the spectrum on the ASPCAP
                       wavelength grid
    OUTPUT:
       aspcapStar file or (aspcapStar file, header)
    HISTORY:
       2014-11-25 - Written - Bovy (IAS)
       2018-01-22 - Edited for new post-DR14 path structure - Bovy (UofT)
    """
    filePath= path.aspcapStarPath(loc_id,apogee_id,dr=dr,telescope=telescope)
    if not os.path.exists(filePath):
        download.aspcapStar(loc_id,apogee_id,dr=dr,telescope=telescope)
    data= fitsread(filePath,ext,header=header)
    return data

@specOnAspcapWavegrid
def apStar(loc_id,apogee_id,telescope='apo25m',
           ext=1,dr=None,header=True,aspcapWavegrid=False):
    """
    NAME:
       apStar
    PURPOSE:
       Read an apStar file for a given star
    INPUT:
       loc_id - location ID (field for 1m targets or after DR14)
       apogee_id - APOGEE ID of the star
       telescope= telescope used ('apo25m' [default], 'apo1m', 'lco25m')
       ext= (1) extension to load
       header= (True) if True, also return the header
       dr= return the path corresponding to this data release (general default)
       aspcapWavegrid= (False) if True, output the spectrum on the ASPCAP
                       wavelength grid
    OUTPUT:
       apStar file or (apStar file, header)
    HISTORY:
       2015-01-13 - Written - Bovy (IAS)
       2018-01-22 - Edited for new post-DR14 path structure - Bovy (UofT)
    """
    filePath= path.apStarPath(loc_id,apogee_id,dr=dr,telescope=telescope)
    if not os.path.exists(filePath):
        download.apStar(loc_id,apogee_id,dr=dr,telescope=telescope)
    data= fitsread(filePath,ext,header=header)
    return data

def apVisit(plateid, mjd, fiberid, ext=1, telescope='apo25m',
            dr=None, header=False):
    """
    NAME: apVisit
    PURPOSE: Read a single apVisit file for a given plate, MJD, and fiber
    INPUT:
       plateid = 4-digit plate ID (field for 1m targets), float
       mjd = 5-digit MJD, float
       fiberid = 3-digit fiber ID, float
       ext = (1) extension to load
       header = (False) if True, return ONLY the header for the specified extension
       telescope= ('apo25m') Telescope at which this plate has been observed ('apo25m' for standard APOGEE-N, 'apo1m' for the 1m telescope)
       dr = return the path corresponding to this data release (general default)
    OUTPUT:
       header=False:
            1D array with apVisit fluxes (ext=1), or
            1D array with apVisit flux errors (ext=2), or
            1D wavelength grid (ext=4) **WARNING** SORTED FROM HIGH TO LOW WAVELENGTH !!!
            etc.
            go here to learn about other extension choices:
            https://data.sdss.org/datamodel/files/APOGEE_REDUX/APRED_VERS/TELESCOPE/PLATE_ID/MJD5/apVisit.html
       header=True:
            header for the specified extension only (see link above)
    HISTORY: 2016-11 - added by Meredith Rawls
             2019-01 - long overdue plateid vs. locid bugfix
                       added readheader function which doesn't fail for ext=0
       2019-01-28 - Added telescope keyword - Bovy (UofT)
       TODO: automatically find all apVisit files for a given apogee ID and download them
    """
    filePath = path.apVisitPath(plateid, mjd, fiberid,
                                telescope=telescope,dr=dr)
    if not os.path.exists(filePath):
        download.apVisit(plateid, mjd, fiberid, telescope=telescope,dr=dr)
    if header:
        data = headerread(filePath, ext)
    if not header: # stitch three chips together in increasing wavelength order
        data = fitsread(filePath, ext)
        data = data.flatten()
        data = numpy.flipud(data)
    return data

@modelspecOnApStarWavegrid
def modelSpec(lib='GK',teff=4500,logg=2.5,metals=0.,
              cfe=0.,nfe=0.,afe=0.,vmicro=2.,
              dr=None,header=True,ext=234,apStarWavegrid=None,**kwargs):
    """
    NAME:
       modelSpec
    PURPOSE:
       Read a model spectrum file
    INPUT:
       lib= ('GK') spectral library
       teff= (4500) grid-point Teff
       logg= (2.5) grid-point logg
       metals= (0.) grid-point metallicity
       cfe= (0.) grid-point carbon-enhancement
       nfe= (0.) grid-point nitrogen-enhancement
       afe= (0.) grid-point alpha-enhancement
       vmicro= (2.) grid-point microturbulence
       dr= return the path corresponding to this data release
       ext= (234) extension to load (if ext=234, the blue, green, and red spectra will be combined [onto the aspcapStar wavelength grid by default, just concatenated if apStarWavegrid=False), with NaN where there is no model)
       apStarWavegrid= (True) if False and ext=234, don't put the spectrum on the apStar wavelength grid, but just concatenate the blue, green, and red detector
       header= (True) if True, also return the header (not for ext=234)
       dr= return the path corresponding to this data release (general default)
       +download kwargs
    OUTPUT:
       model spectrum or (model spectrum file, header)
    HISTORY:
       2015-01-13 - Written - Bovy (IAS)
       2018-02-05 - Updated to account for changing detector ranges - Price-Jones (UofT)
    """
    filePath= path.modelSpecPath(lib=lib,teff=teff,logg=logg,metals=metals,
                                 cfe=cfe,nfe=nfe,afe=afe,vmicro=vmicro,dr=dr)
    if not os.path.exists(filePath):
        download.modelSpec(lib=lib,teff=teff,logg=logg,metals=metals,
                           cfe=cfe,nfe=nfe,afe=afe,vmicro=vmicro,dr=dr,
                           **kwargs)
    # Need to use astropy's fits reader, bc the file has issues
    import astropy.io.fits as apyfits
    from astropy.utils.exceptions import AstropyUserWarning
    import warnings
    warnings.filterwarnings('ignore',category=AstropyUserWarning)
    hdulist= apyfits.open(filePath)
    # Find index of nearest grid point in Teff, logg, and metals
    if dr is None: dr= path._default_dr()
    if dr == '12':
        logggrid= numpy.linspace(0.,5.,11)
        metalsgrid= numpy.linspace(-2.5,0.5,7)
        if lib.lower() == 'gk':
            teffgrid= numpy.linspace(3500.,6000.,11)
            teffIndx= numpy.argmin(numpy.fabs(teff-teffgrid))
        elif lib.lower() == 'f':
            teffgrid= numpy.linspace(5500.,8000.,11)
            teffIndx= numpy.argmin(numpy.fabs(teff-teffgrid))
        loggIndx= numpy.argmin(numpy.fabs(logg-logggrid))
        metalsIndx= numpy.argmin(numpy.fabs(metals-metalsgrid))
    if header and not ext == 234:
        return (hdulist[ext].data[metalsIndx,loggIndx,teffIndx],
                hdulist[ext].header)
    elif not ext == 234:
        return hdulist[ext].data[metalsIndx,loggIndx,teffIndx]
    else: #ext == 234, combine 2,3,4
        aspcapBlu_start,aspcapGre_start,aspcapRed_start,aspcapTotal = _aspcapPixelLimits(dr=dr)
        out= numpy.zeros(aspcapTotal)
        out[:aspcapGre_start]= hdulist[2].data[metalsIndx,loggIndx,teffIndx]
        out[aspcapGre_start:aspcapRed_start]= hdulist[3].data[metalsIndx,loggIndx,teffIndx]
        out[aspcapRed_start:]= hdulist[4].data[metalsIndx,loggIndx,teffIndx]
        return out

def apWave(chip,ext=2,dr=None):
    """
    NAME:
       apWave
    PURPOSE:
       open an apWave file
    INPUT:
       chip - chip 'a', 'b', or 'c'
       ext= (2) extension to read
       dr= return the path corresponding to this data release
    OUTPUT:
       contents of HDU ext
    HISTORY:
       2015-02-27 - Written - Bovy (IAS)
    """
    filePath= path.apWavePath(chip,dr=dr)
    if not os.path.exists(filePath):
        download.apWave(chip,dr=dr)
    data= fitsread(filePath,ext)
    return data

def apLSF(chip,ext=0,dr=None):
    """
    NAME:
       apLSF
    PURPOSE:
       open an apLSF file
    INPUT:
       chip - chip 'a', 'b', or 'c'
       ext= (0) extension to read
       dr= return the path corresponding to this data release
    OUTPUT:
       contents of HDU ext
    HISTORY:
       2015-03-12 - Written - Bovy (IAS)
    """
    filePath= path.apLSFPath(chip,dr=dr)
    if not os.path.exists(filePath):
        download.apLSF(chip,dr=dr)
    data= fitsread(filePath,ext)
    return data

def mainIndx(data):
    """
    NAME:
       mainIndx
    PURPOSE:
       apply 'main' flag cuts and return the index of 'main' targets
    INPUT:
       data- data sample (with APOGEE_TARGET1 and APOGEE_TARGET2 flags)
    OUTPUT:
       index of 'main' targets in data
    HISTORY:
       2013-11-19 - Written - Bovy (IAS)
       2018-03-27 - Edited for APOGEE-2 - Bovy (UofT)
    """
    indx= (((data['APOGEE_TARGET1'] & 2**11) != 0)+((data['APOGEE_TARGET1'] & 2**12) != 0)+((data['APOGEE_TARGET1'] & 2**13) != 0))\
        *((data['APOGEE_TARGET1'] & 2**7) == 0)\
        *((data['APOGEE_TARGET1'] & 2**8) == 0)\
        *((data['APOGEE_TARGET2'] & 2**9) == 0)
        #*((data['APOGEE_TARGET1'] & 2**17) == 0)\
    if 'SURVEY' in data.dtype.names: # APOGEE-2 file --> split by AP1 / AP2
        indx*= ((data['SURVEY'] == b'apogee        ')
                  + (data['SURVEY'] == b'apogee-marvels'))
        indx+= ((data['SURVEY'] == b'apogee2       ')
                  + (data['SURVEY'] == b'apogee2-manga ')
                  + (data['SURVEY'] == b'manga-apogee2 '))\
            *((data['APOGEE2_TARGET1'] & 2**14) != 0)
    return indx

def remove_duplicates(data):
    """
    NAME:
       remove_duplicates
    PURPOSE:
       remove duplicates from an array
    INPUT:
       data - array
    OUTPUT:
       array w/ duplicates removed
    HISTORY:
       2014-06-23 - Written - Bovy (IAS)
    """
    if not _ESUTIL_LOADED:
        raise ImportError("apogee.tools.read.remove_duplicates function requires the esutil module for catalog matching")
    tdata= copy.copy(data)
    #Match the data against itself
    if _ESUTIL_VERSION[1] >= 5 \
            and (_ESUTIL_VERSION[1] >= 6 or _ESUTIL_VERSION[2] >= 3):
        h= esutil.htm.Matcher(10,data['RA'],data['DEC'])
        m1,m2,d12 = h.match(data['RA'],data['DEC'],
                            2./3600.,maxmatch=0) #all matches
    else:
        h=esutil.htm.HTM()
        htmrev2,minid,maxid = h.match_prepare(data['RA'],data['DEC'])
        m1,m2,d12 = h.match(data['RA'],data['DEC'],
                            data['RA'],data['DEC'],
                            2./3600.,maxmatch=0, #all matches
                            htmrev2=htmrev2,minid=minid,maxid=maxid)
    sindx= numpy.argsort(m1)
    sm1= m1[sindx]
    dup= sm1[1:] == sm1[:-1]
    for d in tqdm.tqdm(sm1[:-1][dup]):
        #Find the matches for just this duplicate
        if _ESUTIL_VERSION[1] >= 5 \
                and (_ESUTIL_VERSION[1] >= 6 or _ESUTIL_VERSION[2] >= 3):
            nm1,nm2,nd12= h.match(data['RA'][d],data['DEC'][d],
                                  2./3600.,maxmatch=0) #all matches
        else:
            nm1,nm2,nd12= h.match(data['RA'][d],data['DEC'][d],
                                  data['RA'],data['DEC'],
                                  2./3600.,maxmatch=0, #all matches
                                  htmrev2=htmrev2,minid=minid,maxid=maxid)
        #If some matches are commissioning data or have bad ak, rm from consideration
        try:
            comindx= numpy.array(['apogee.n.c'.encode('utf-8') in s for s in data['APSTAR_ID'][nm2]])
            comindx+= numpy.array(['apogee.s.c'.encode('utf-8') in s for s in data['APSTAR_ID'][nm2]])
        except TypeError:
            comindx= numpy.array(['apogee.n.c' in s for s in data['APSTAR_ID'][nm2]])
            comindx+= numpy.array(['apogee.s.c' in s for s in data['APSTAR_ID'][nm2]])
        goodak= (True^numpy.isnan(data['AK_TARG'][nm2]))\
            *(data['AK_TARG'][nm2] > -50.)
        hisnr= numpy.argmax(data['SNR'][nm2]*(True^comindx)*goodak) #effect. make com zero SNR
        if numpy.amax(data['SNR'][nm2]*(True^comindx)*goodak) == 0.: #all commissioning or bad ak, treat all equally
            hisnr= numpy.argmax(data['SNR'][nm2])
        tindx= numpy.ones(len(nm2),dtype='bool')
        tindx[hisnr]= False
        tdata['RA'][nm2[tindx]]= -9999
    return tdata[tdata['RA'] != -9999]

def _xmatch(cat1,cat2,maxdist=2,
            colRA1='RA',colDec1='DEC',colRA2='RA',colDec2='DEC'):
    """Internal version, basically copied and simplified from
    gaia_tools.xmatch, but put here to avoid adding gaia_tools as
    a dependency"""
    try:
        import astropy.coordinates as acoords
        from astropy import units as u
    except:
        raise ImportError('The functionality that you are using requires astropy to be installed; please install astropy and run again')
    mc1= acoords.SkyCoord(cat1[colRA1],cat1[colDec1],
                          unit=(u.degree, u.degree),frame='icrs')
    mc2= acoords.SkyCoord(cat2[colRA2],cat2[colDec2],
                          unit=(u.degree, u.degree),frame='icrs')
    idx,d2d,d3d = mc1.match_to_catalog_sky(mc2)
    m1= numpy.arange(len(cat1))
    mindx= d2d < maxdist*u.arcsec
    m1= m1[mindx]
    m2= idx[mindx]
    return (m1,m2,d2d[mindx])

def _swap_in_astroNN(data,astroNNdata):
    for tag,indx in zip(['TEFF','LOGG'],[0,1]):
        data[tag]= astroNNdata['astroNN'][:,indx]
        data[tag+'_ERR']= astroNNdata['astroNN_error'][:,indx]
    for tag,indx in zip(['C','CI','N','O','Na','Mg','Al','Si','P','S','K',
                         'Ca','Ti','TiII','V','Cr','Mn','Fe','Co','Ni'],
                        range(2,22)):
        data['X_H'][:,elemIndx(tag.upper())]=\
            astroNNdata['astroNN'][:,indx]
        data['X_H_ERR'][:,elemIndx(tag.upper())]=\
            astroNNdata['astroNN_error'][:,indx]
        if tag.upper() != 'FE':
            data['{}_FE'.format(tag.upper())]=\
                astroNNdata['astroNN'][:,indx]-astroNNdata['astroNN'][:,19]
            data['{}_FE_ERR'.format(tag.upper())]=\
                numpy.sqrt(astroNNdata['astroNN_error'][:,indx]**2.
                           +astroNNdata['astroNN_error'][:,19]**2.)
        else:
            data['FE_H'.format(tag.upper())]=\
                astroNNdata['astroNN'][:,indx]
            data['FE_H_ERR'.format(tag.upper())]=\
                astroNNdata['astroNN_error'][:,indx]
    return data

def _add_astroNN_distances(data,astroNNDistancesdata):
    fields_to_append= ['dist','dist_model_error','dist_error',
                       'weighted_dist','weighted_dist_error']
    if True:
        # Faster way to join structured arrays (see https://stackoverflow.com/questions/5355744/numpy-joining-structured-arrays)
        newdtype= data.dtype.descr+\
            [(f,'<f8') for f in fields_to_append]
        newdata= numpy.empty(len(data),dtype=newdtype)
        for name in data.dtype.names:
            newdata[name]= data[name]
        for f in fields_to_append:
            newdata[f]= astroNNDistancesdata[f]
        return newdata
    else:
        return numpy.lib.recfunctions.append_fields(\
            data,
            fields_to_append,
            [astroNNDistancesdata[f] for f in fields_to_append],
            [astroNNDistancesdata[f].dtype for f in fields_to_append],
            usemask=False)

def _add_astroNN_ages(data,astroNNAgesdata):
    fields_to_append= ['astroNN_age','astroNN_age_total_std',
                       'astroNN_age_predictive_std','astroNN_age_model_std']
    if True:
        # Faster way to join structured arrays (see https://stackoverflow.com/questions/5355744/numpy-joining-structured-arrays)
        newdtype= data.dtype.descr+\
            [(f,'<f8') for f in fields_to_append]
        newdata= numpy.empty(len(data),dtype=newdtype)
        for name in data.dtype.names:
            newdata[name]= data[name]
        for f in fields_to_append:
            newdata[f]= numpy.zeros(len(data))-9999.
        data= newdata
    else:
        # This, for some reason, is the slow part (see numpy/numpy#7811
        data= numpy.lib.recfunctions.append_fields(\
            data,
            fields_to_append,
            [numpy.zeros(len(data))-9999. for f in fields_to_append],
            usemask=False)
    # Only match primary targets
    hash1= dict(zip(data['APOGEE_ID'][(data['EXTRATARG'] & 2**4) == 0],
                    numpy.arange(len(data))[(data['EXTRATARG'] & 2**4) == 0]))
    hash2= dict(zip(astroNNAgesdata['APOGEE_ID'],
                    numpy.arange(len(astroNNAgesdata))))
    common= numpy.intersect1d(\
        data['APOGEE_ID'][(data['EXTRATARG'] & 2**4) == 0],
        astroNNAgesdata['APOGEE_ID'])
    indx1= list(itemgetter(*common)(hash1))
    indx2= list(itemgetter(*common)(hash2))
    for f in fields_to_append:
        data[f][indx1]= astroNNAgesdata[f][indx2]
    return data

def _warn_astroNN_abundances():
    warnings.warn("Swapping in stellar parameters and abundances from Leung & Bovy (2019a)")

def _warn_astroNN_distances():
    warnings.warn("Adding distances from Leung & Bovy (2019b)")

def _warn_astroNN_ages():
    warnings.warn("Adding ages from Mackereth, Bovy, Leung, et al. (2019)")<|MERGE_RESOLUTION|>--- conflicted
+++ resolved
@@ -112,8 +112,8 @@
             rmnovisits=False,
             use_astroNN=False,
             use_astroNN_abundances=False,
-            use_astroNN_distances=False,          
-            use_astroNN_ages=False,          
+            use_astroNN_distances=False,
+            use_astroNN_ages=False,
             adddist=False,
             distredux=None,
             rmdups=False,
@@ -150,15 +150,10 @@
     HISTORY:
        2013-09-06 - Written - Bovy (IAS)
        2018-01-22 - Edited for new monthly pipeline runs - Bovy (UofT)
-<<<<<<< HEAD
        2018-05-09 - Add xmatch - Bovy (UofT)
        2018-10-20 - Add use_astroNN option - Bovy (UofT)
-=======
-       2018-05-09 - Add xmatch - Bovy (UofT) 
-       2018-10-20 - Add use_astroNN option - Bovy (UofT) 
-       2018-02-15 - Add astroNN distances and corresponding options - Bovy (UofT) 
-       2018-02-16 - Add astroNN ages and corresponding options - Bovy (UofT) 
->>>>>>> 0fd285b4
+       2018-02-15 - Add astroNN distances and corresponding options - Bovy (UofT)
+       2018-02-16 - Add astroNN ages and corresponding options - Bovy (UofT)
     """
     filePath= path.allStarPath(mjd=mjd)
     if not os.path.exists(filePath):
@@ -489,29 +484,19 @@
        main= (default: False) if True, only select stars in the main survey
        dr= data reduction to load the catalog for (automatically set based on APOGEE_REDUX if not given explicitly)
        xmatch= (None) uses gaia_tools.xmatch.cds to x-match to an external catalog (eg., Gaia DR2 for xmatch='vizier:I/345/gaia2') and caches the result for re-use; requires jobovy/gaia_tools
-<<<<<<< HEAD
-       use_astroNN= (False) if True, swap in astroNN (Leung & Bovy 2018) parameters (get placed in, e.g., TEFF and TEFF_ERR)
-        +gaia_tools.xmatch.cds keywords
-=======
        use_astroNN= (False) if True, swap in astroNN (Leung & Bovy 2019a) parameters (get placed in, e.g., TEFF and TEFF_ERR), astroNN distances (Leung & Bovy 2019b), and astroNN ages (Mackereth, Bovy, Leung, et al. (2019)
        use_astroNN_abundances= (False) only swap in astroNN parameters and abundances, not distances and ages
        use_astroNN_distances= (False) only swap in astroNN distances, not  parameters and abundances and ages
        use_astroNN_ages= (False) only swap in astroNN ages, not  parameters and abundances and distances
-        +gaia_tools.xmatch.cds keywords 
->>>>>>> 0fd285b4
+        +gaia_tools.xmatch.cds keywords
     OUTPUT:
        rcsample data[,xmatched table]
     HISTORY:
        2013-10-08 - Written - Bovy (IAS)
-<<<<<<< HEAD
        2018-05-09 - Add xmatch - Bovy (UofT)
        2018-10-20 - Added use_astroNN - Bovy (UofT)
-=======
-       2018-05-09 - Add xmatch - Bovy (UofT) 
-       2018-10-20 - Added use_astroNN - Bovy (UofT) 
-       2018-02-15 - Add astroNN distances and corresponding options - Bovy (UofT) 
-       2018-02-16 - Add astroNN ages and corresponding options - Bovy (UofT) 
->>>>>>> 0fd285b4
+       2018-02-15 - Add astroNN distances and corresponding options - Bovy (UofT)
+       2018-02-16 - Add astroNN ages and corresponding options - Bovy (UofT)
     """
     filePath= path.rcsamplePath(dr=dr)
     if not os.path.exists(filePath):
@@ -540,7 +525,7 @@
     if use_astroNN or kwargs.get('astroNN',False) or use_astroNN_ages:
         _warn_astroNN_ages()
         astroNNdata= astroNNAges()
-        data= _add_astroNN_ages(data,astroNNdata)       
+        data= _add_astroNN_ages(data,astroNNdata)
     if not xmatch is None:
         from gaia_tools.load import _xmatch_cds
         if use_astroNN or kwargs.get('astroNN',False):
@@ -583,10 +568,7 @@
         download.astroNN(dr=dr)
     #read astroNN file
     return fitsread(path.astroNNPath(dr=dr))
-<<<<<<< HEAD
-
-=======
-        
+
 def astroNNDistances(dr=None):
     """
     NAME:
@@ -604,7 +586,7 @@
         download.astroNNDistances(dr=dr)
     #read astroNN file
     return fitsread(path.astroNNDistancesPath(dr=dr))
-        
+
 def astroNNAges(dr=None):
     """
     NAME:
@@ -622,8 +604,7 @@
         download.astroNNAges(dr=dr)
     #read astroNN file
     return fitsread(path.astroNNAgesPath(dr=dr))
-        
->>>>>>> 0fd285b4
+
 def obslog(year=None):
     """
     NAME:
